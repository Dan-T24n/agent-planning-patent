'''
Main script for single patent crew execution. Tested OK.
'''

import warnings
import os
from typing import List, Dict, Any
from pathlib import Path
import json
import agentops
import time # Added for timing

<<<<<<< HEAD
from dotenv import load_dotenv
load_dotenv() 

# from tests.vision_crew_test import VisualTestCrew # Import the crew for testing
from crew import PatentAnalysisCrew # Import the crew for analysis
=======
from patent_crew.crew import PatentAnalysisCrew # Import the correct crew class
>>>>>>> 9c8403be

# --- Global Configuration ---
DEFAULT_CATEGORY = "nlp"  # Choose category to process: {nlp, material_chemistry, computer_science}
KNOWLEDGE_ROOT_DIR = "knowledge" # This is used as the base for making json_file_path relative
OUTPUT_DIR = "output"
# ---------------------------

warnings.filterwarnings("ignore", category=SyntaxWarning, module="pysbd")

def get_patent_metadadata(category: str, knowledge_root_dir: str = KNOWLEDGE_ROOT_DIR) -> List[Dict[str, Any]]:
    """
    Reads the {category}.jsonl file to get patent metadata.
    Args:
        category: The category of patents to process (e.g., 'nlp').
        knowledge_root_dir: The root directory of the knowledge base, used as a reference.

    Returns:
        A list of dictionaries, where each dictionary contains:
        - 'publication_number': The publication number of the patent.
        - 'json_file_path': Path to the JSON file, made relative to knowledge_root_dir.
        - 'pdf_file_path': Path to the PDF file, derived from json_file_path.
        - 'category': The category of the patent.
        - 'absolute_image_paths': A list of verified absolute file paths for associated images.
    """
    patent_info_list: List[Dict[str, Any]] = []
    jsonl_file_name = f"{category}.jsonl"
    # Construct the path to the JSONL file relative to the current execution, 
    base_jsonl_path = Path(knowledge_root_dir) / category / jsonl_file_name

    if not base_jsonl_path.exists():
        print(f"Error: JSONL index file not found at {base_jsonl_path}")
        return patent_info_list
    
    # Reading patent metadata from: {base_jsonl_path}
    try:
        with open(base_jsonl_path, 'r') as f_jsonl:
            for line in f_jsonl:
                try:
                    patent_data = json.loads(line.strip())
                    publication_number = patent_data.get('publication_number')
                    # Expecting absolute path from JSONL for json_file_path
                    json_path_str = patent_data.get('json_file_path') 
                    # Expecting list of absolute paths from JSONL for image_file_paths
                    image_paths_from_jsonl = patent_data.get('image_file_paths', [])
                    
                    # Check if publication_number and json_path_str are present
                    if publication_number and json_path_str:
                        print(f"[DEBUG main.py] Found publication_number: {publication_number}")
                        # Assuming the PDF file has the same name but .pdf extension
                        pdf_path_str = json_path_str.rsplit('.', 1)[0] + '.pdf'
                        #verify each image_path_from_jsonl is an absolute path and valid
                        for image_path in image_paths_from_jsonl:
                            if not os.path.isabs(image_path):
                                print(f"[DEBUG main.py] Warning: Image path is not absolute: {image_path}")
                                continue
                            if not os.path.exists(image_path):
                                print(f"[DEBUG main.py] Warning: Image path does not exist: {image_path}")
                                continue
                        print(f"[DEBUG main.py] Found {len(image_paths_from_jsonl)} absolute image paths.")
                        
                        # turn image_paths_from_jsonl into a string with newlines between each path
                        image_paths_str = "\n".join(image_paths_from_jsonl)
                        patent_info_list.append({
                            'publication_number': publication_number,
                            'json_file_path': json_path_str, 
                            'category': category,
                            'absolute_image_paths': image_paths_from_jsonl,
                            'image_path_str': image_paths_str,
                            'pdf_file_path': pdf_path_str     
                        })
                except json.JSONDecodeError:
                    print(f"Warning: Skipping malformed JSON line in {base_jsonl_path}: {line.strip()}")
                    continue
    except Exception as e:
        print(f"Error: An unexpected error occurred while processing {base_jsonl_path}: {str(e)}")

    if patent_info_list: # Check if list is not empty before accessing index 0
      print(f"Compile patent_info_list successfully. Proceed to analyze patents.")
    
    return patent_info_list

def run():
    """
    Run the Patent Analysis crew for the first patent found in the specified category's JSONL file using simple kickoff.
    Processes only one single patent.
    """
    # Initialize AgentOps: avoid circular import issues by calling in run()
    print("## Initializing AgentOps...")
    agentops.init()
    
    print("## Starting Patent Analysis Crew (Single Patent Processing)")
    print('---------------------------------------')

    output_base_dir = Path(OUTPUT_DIR) / DEFAULT_CATEGORY 
    output_base_dir.mkdir(parents=True, exist_ok=True)

    patent_processing_inputs = get_patent_metadadata(DEFAULT_CATEGORY, KNOWLEDGE_ROOT_DIR)

    if not patent_processing_inputs:
        print("No patents found to process.")
        return

    # ---Process only the first patent---
    single_patent_input = patent_processing_inputs[0]
    publication_number = single_patent_input.get('publication_number', 'Unknown')
    # ---End single patent selection---

    # ---Running the crew for single patent---
    start_time = time.monotonic()
    
    try:
<<<<<<< HEAD
        # crew_instance_manager = VisualTestCrew() # change to PatentAnalysisCrew
        crew_instance_manager = PatentAnalysisCrew()
=======
        crew_instance_manager = PatentAnalysisCrew() # choose the Crew to run
>>>>>>> 9c8403be
        crew = crew_instance_manager.crew() 

        print(f"Starting crew execution for patent: {publication_number}")
        
        # Use simple kickoff for single patent
        result = crew.kickoff(inputs=single_patent_input)
        
        end_time = time.monotonic()
        duration = end_time - start_time
        
        print(f"--- Patent processing completed ---")
        print(f"Patent: {publication_number}")
        print(f"Processing time: {duration:.2f} seconds")
        
        # Process result correctly for single patent operation
        if result:
            print(f"\n--- Verifying output file ---")
            # Construct expected output file path relative to the dynamic output_base_dir
            expected_output_file = output_base_dir / f"{publication_number}_output.json"
            if expected_output_file.exists(): # Check existence of the file in the correct output directory
                print(f"  ✓ Confirmed output file: {expected_output_file}")
            else:
                print(f"  ⚠ WARNING: Output file not found at {expected_output_file}")
        else:
            print("No result returned from crew execution.")

    except Exception as e:
        print(f"An error occurred during the single patent processing: {e}")
        import traceback
        traceback.print_exc()
    finally:
        # End AgentOps session
        agentops.end_session('Success')
        print("## AgentOps session ended")


if __name__ == "__main__":
    run() <|MERGE_RESOLUTION|>--- conflicted
+++ resolved
@@ -10,15 +10,12 @@
 import agentops
 import time # Added for timing
 
-<<<<<<< HEAD
 from dotenv import load_dotenv
 load_dotenv() 
 
 # from tests.vision_crew_test import VisualTestCrew # Import the crew for testing
 from crew import PatentAnalysisCrew # Import the crew for analysis
-=======
-from patent_crew.crew import PatentAnalysisCrew # Import the correct crew class
->>>>>>> 9c8403be
+
 
 # --- Global Configuration ---
 DEFAULT_CATEGORY = "nlp"  # Choose category to process: {nlp, material_chemistry, computer_science}
@@ -130,12 +127,7 @@
     start_time = time.monotonic()
     
     try:
-<<<<<<< HEAD
-        # crew_instance_manager = VisualTestCrew() # change to PatentAnalysisCrew
-        crew_instance_manager = PatentAnalysisCrew()
-=======
         crew_instance_manager = PatentAnalysisCrew() # choose the Crew to run
->>>>>>> 9c8403be
         crew = crew_instance_manager.crew() 
 
         print(f"Starting crew execution for patent: {publication_number}")
